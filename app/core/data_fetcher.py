<<<<<<< HEAD
## app/core/data_fetcher.py
```python
=======
>>>>>>> d531c231
#!/usr/bin/env python3
"""
Sistema avanzado de obtención de datos de actividad solar
Integra múltiples fuentes oficiales: SILSO, NOAA, SWPC
"""
import aiohttp
import asyncio
import pandas as pd
import numpy as np
from datetime import datetime, timedelta
from typing import Dict, Any, List, Optional, Tuple
import logging
from pathlib import Path
import json
import hashlib
from app.config.settings import settings
from app.models.solar import SolarActivity, SolarCyclePhase, SolarActivityLevel

logger = logging.getLogger(__name__)

class DataFetcherError(Exception):
    """Excepciones específicas del sistema de obtención de datos"""
    pass

class SolarDataFetcher:
    """Fetcher principal para datos de actividad solar"""
    
    def __init__(self):
        self.cache_dir = Path("data/cache")
        self.cache_dir.mkdir(parents=True, exist_ok=True)
        self.session: Optional[aiohttp.ClientSession] = None
        
    async def __aenter__(self):
        self.session = aiohttp.ClientSession(
            timeout=aiohttp.ClientTimeout(total=30),
            headers={'User-Agent': f'{settings.PROJECT_NAME}/{settings.PROJECT_VERSION}'}
        )
        return self
        
    async def __aexit__(self, exc_type, exc_val, exc_tb):
        if self.session:
            await self.session.close()
    
    def _get_cache_path(self, url: str, params: Dict = None) -> Path:
        """Genera ruta de cache única basada en URL y parámetros"""
        cache_key = f"{url}_{params or ''}"
        hash_key = hashlib.md5(cache_key.encode()).hexdigest()
        return self.cache_dir / f"{hash_key}.json"
    
    def _is_cache_valid(self, cache_path: Path) -> bool:
        """Verifica si el cache es válido según configuración"""
        if not cache_path.exists():
            return False
        
        cache_age = datetime.now() - datetime.fromtimestamp(cache_path.stat().st_mtime)
        max_age = timedelta(hours=settings.CACHE_DURATION_HOURS)
        return cache_age < max_age
    
    async def _fetch_with_cache(self, url: str, params: Dict = None) -> Dict[str, Any]:
        """Obtiene datos con sistema de cache inteligente"""
        cache_path = self._get_cache_path(url, params)
        
        # Verificar cache válido
        if self._is_cache_valid(cache_path):
            try:
                with open(cache_path, 'r') as f:
                    cached_data = json.load(f)
                    logger.info(f"Using cached data for {url}")
                    return cached_data
            except Exception as e:
                logger.warning(f"Cache read error: {e}")
        
        # Fetch fresh data
        try:
            async with self.session.get(url, params=params) as response:
                response.raise_for_status()
                
                content_type = response.headers.get('content-type', '')
                
                if 'json' in content_type:
                    data = await response.json()
                elif 'csv' in content_type or url.endswith('.csv'):
                    text_data = await response.text()
                    data = {"csv_content": text_data, "format": "csv"}
                else:
                    text_data = await response.text()
                    data = {"text_content": text_data, "format": "text"}
                
                # Cache the data
                try:
                    with open(cache_path, 'w') as f:
                        json.dump(data, f, indent=2, default=str)
                except Exception as e:
                    logger.warning(f"Cache write error: {e}")
                
                logger.info(f"Fetched fresh data from {url}")
                return data
                
        except Exception as e:
            logger.error(f"Error fetching data from {url}: {e}")
            raise DataFetcherError(f"Failed to fetch data from {url}: {e}")

    async def fetch_silso_sunspot_data(self, years_back: int = 15) -> List[SolarActivity]:
        """
        Obtiene datos históricos de manchas solares del SILSO (Royal Observatory Belgium)
        Formato: Year Month SSN StdDev Observations Flag
        """
        try:
            data = await self._fetch_with_cache(settings.SILSO_SUNSPOT_URL)
            csv_content = data.get("csv_content", "")
            
            if not csv_content:
                raise DataFetcherError("No CSV content received from SILSO")
            
            # Procesar datos CSV del SILSO
            lines = csv_content.strip().split('\n')
            solar_activities = []
            cutoff_year = datetime.now().year - years_back
            
            for line in lines:
                if line.startswith('#') or not line.strip():
                    continue
                
                parts = line.split()
                if len(parts) >= 4:
                    try:
                        year = int(parts[0])
                        month = int(parts[1])
                        ssn = float(parts[2])
                        std_dev = float(parts[3]) if parts[3] != '-1' else None
                        
                        # Filtrar por años recientes
                        if year < cutoff_year:
                            continue
                        
                        # Crear fecha del primer día del mes
                        date = datetime(year, month, 1)
                        
                        # Determinar fase del ciclo solar
                        cycle_phase = self._determine_solar_cycle_phase(date, ssn)
                        
                        activity = SolarActivity(
                            date=date,
                            sunspot_number=ssn,
                            cycle_phase=cycle_phase,
                            data_source="SILSO",
                            created_at=datetime.now()
                        )
                        
                        solar_activities.append(activity)
                        
                    except (ValueError, IndexError) as e:
                        logger.warning(f"Error parsing SILSO line '{line}': {e}")
                        continue
            
            logger.info(f"Fetched {len(solar_activities)} SILSO records")
            return solar_activities
            
        except Exception as e:
            logger.error(f"Error fetching SILSO data: {e}")
            raise DataFetcherError(f"SILSO data fetch failed: {e}")

    async def fetch_noaa_solar_indices(self) -> List[SolarActivity]:
        """
        Obtiene índices solares actualizados del NOAA
        """
        try:
            data = await self._fetch_with_cache(settings.NOAA_SOLAR_URL)
            
            if not isinstance(data, list):
                raise DataFetcherError("Unexpected NOAA solar data format")
            
            solar_activities = []
            
            for record in data[-100:]:  # Últimos 100 registros
                try:
                    time_tag = record.get('time_tag')
                    ssn = record.get('ssn')
                    f107 = record.get('f10.7')
                    
                    if not all([time_tag, ssn is not None]):
                        continue
                    
                    date = datetime.fromisoformat(time_tag.replace('Z', '+00:00'))
                    cycle_phase = self._determine_solar_cycle_phase(date, float(ssn))
                    
                    activity = SolarActivity(
                        date=date,
                        sunspot_number=float(ssn),
                        solar_flux_10_7=float(f107) if f107 else None,
                        cycle_phase=cycle_phase,
                        data_source="NOAA_SWPC",
                        created_at=datetime.now()
                    )
                    
                    solar_activities.append(activity)
                    
                except (KeyError, ValueError, TypeError) as e:
                    logger.warning(f"Error parsing NOAA record: {e}")
                    continue
            
            logger.info(f"Fetched {len(solar_activities)} NOAA solar records")
            return solar_activities
            
        except Exception as e:
            logger.error(f"Error fetching NOAA solar data: {e}")
            raise DataFetcherError(f"NOAA solar data fetch failed: {e}")

    async def fetch_geomagnetic_data(self) -> List[Dict[str, Any]]:
        """
        Obtiene datos geomagnéticos actuales del NOAA
        """
        try:
            data = await self._fetch_with_cache(settings.NOAA_GEOMAG_URL)
            
            if not isinstance(data, list):
                raise DataFetcherError("Unexpected geomagnetic data format")
            
            geomag_data = []
            
            for record in data[-50:]:  # Últimos 50 registros
                try:
                    time_tag = record.get('time_tag')
                    kp = record.get('kp')
                    ap = record.get('estimated_ap')
                    
                    if not all([time_tag, kp is not None]):
                        continue
                    
                    date = datetime.fromisoformat(time_tag.replace('Z', '+00:00'))
                    
                    geomag_record = {
                        'date': date,
                        'kp_index': float(kp),
                        'ap_index': float(ap) if ap else None,
                        'data_source': 'NOAA_GEOMAG'
                    }
                    
                    geomag_data.append(geomag_record)
                    
                except (KeyError, ValueError, TypeError) as e:
                    logger.warning(f"Error parsing geomagnetic record: {e}")
                    continue
            
            logger.info(f"Fetched {len(geomag_data)} geomagnetic records")
            return geomag_data
            
        except Exception as e:
            logger.error(f"Error fetching geomagnetic data: {e}")
            raise DataFetcherError(f"Geomagnetic data fetch failed: {e}")

    async def fetch_space_weather_summary(self) -> Dict[str, Any]:
        """
        Obtiene resumen actual del clima espacial
        """
        try:
            data = await self._fetch_with_cache(settings.NOAA_SPACE_WEATHER_URL)
            
            # Procesar resumen de clima espacial
            summary = {
                'timestamp': datetime.now().isoformat(),
                'solar_activity_level': 'unknown',
                'geomagnetic_activity_level': 'unknown',
                'solar_wind_speed': None,
                'current_conditions': {},
                'data_source': 'NOAA_SWPC_SUMMARY'
            }
            
            # Extraer información relevante del resumen
            if isinstance(data, dict):
                summary.update(data)
            elif isinstance(data, list) and data:
                summary.update(data[0])
            
            logger.info("Fetched space weather summary")
            return summary
            
        except Exception as e:
            logger.error(f"Error fetching space weather summary: {e}")
            raise DataFetcherError(f"Space weather summary fetch failed: {e}")

    def _determine_solar_cycle_phase(self, date: datetime, ssn: float) -> SolarCyclePhase:
        """
        Determina la fase del ciclo solar basado en fecha y número de manchas solares
        Algoritmo simplificado basado en datos históricos
        """
        # Ciclos solares conocidos y sus fechas aproximadas de mínimo
        solar_cycle_minima = {
            23: datetime(1996, 5, 1),   # Ciclo 23 mínimo
            24: datetime(2008, 12, 1),  # Ciclo 24 mínimo  
            25: datetime(2019, 12, 1)   # Ciclo 25 mínimo
        }
        
        # Determinar ciclo actual
        current_cycle = 25  # Asumimos ciclo 25 para fechas recientes
        if date < datetime(2008, 12, 1):
            current_cycle = 23
        elif date < datetime(2019, 12, 1):
            current_cycle = 24
        
        if current_cycle in solar_cycle_minima:
            cycle_start = solar_cycle_minima[current_cycle]
            cycle_progress = (date - cycle_start).days / (11.2 * 365.25)
            
            # Determinar fase basado en progreso del ciclo y SSN
            if ssn < 20:
                if cycle_progress < 0.2 or cycle_progress > 0.8:
                    return SolarCyclePhase.MINIMUM
                else:
                    return SolarCyclePhase.DECLINING
            elif ssn < 50:
                if cycle_progress < 0.4:
                    return SolarCyclePhase.ASCENDING
                else:
                    return SolarCyclePhase.DECLINING
            elif ssn < 100:
                if 0.3 < cycle_progress < 0.7:
                    return SolarCyclePhase.MAXIMUM
                elif cycle_progress <= 0.3:
                    return SolarCyclePhase.ASCENDING
                else:
                    return SolarCyclePhase.DECLINING
            else:  # SSN >= 100
                return SolarCyclePhase.MAXIMUM
        
        return SolarCyclePhase.UNKNOWN

    async def fetch_comprehensive_solar_data(self, years_back: int = 5) -> Dict[str, Any]:
        """
        Obtiene datos solares completos de todas las fuentes
        """
        try:
            # Ejecutar todas las consultas en paralelo
            tasks = [
                self.fetch_silso_sunspot_data(years_back),
                self.fetch_noaa_solar_indices(),
                self.fetch_geomagnetic_data(),
                self.fetch_space_weather_summary()
            ]
            
            results = await asyncio.gather(*tasks, return_exceptions=True)
            
            # Procesar resultados
            comprehensive_data = {
                'silso_data': results[0] if not isinstance(results[0], Exception) else [],
                'noaa_solar': results[1] if not isinstance(results[1], Exception) else [],
                'geomagnetic': results[2] if not isinstance(results[2], Exception) else [],
                'space_weather': results[3] if not isinstance(results[3], Exception) else {},
                'fetch_timestamp': datetime.now().isoformat(),
                'errors': []
            }
            
            # Registrar errores
            for i, result in enumerate(results):
                if isinstance(result, Exception):
                    source_names = ['SILSO', 'NOAA_Solar', 'Geomagnetic', 'SpaceWeather']
                    error_info = f"{source_names[i]}: {str(result)}"
                    comprehensive_data['errors'].append(error_info)
                    logger.error(f"Error in {source_names[i]}: {result}")
            
            return comprehensive_data
            
        except Exception as e:
            logger.error(f"Error in comprehensive data fetch: {e}")
            raise DataFetcherError(f"Comprehensive data fetch failed: {e}")

# Funciones de utilidad para procesamiento de datos
def merge_solar_datasets(silso_data: List[SolarActivity], 
                        noaa_data: List[SolarActivity]) -> List[SolarActivity]:
    """
    Combina y deduplicita datos de diferentes fuentes
    Prioriza NOAA para datos recientes y SILSO para históricos
    """
    merged = {}
    
    # Agregar datos SILSO (base histórica)
    for activity in silso_data:
        key = activity.date.strftime('%Y-%m')
        merged[key] = activity
    
    # Sobrescribir con datos NOAA más recientes (últimos 2 años)
    cutoff_date = datetime.now() - timedelta(days=730)
    for activity in noaa_data:
        if activity.date >= cutoff_date:
            key = activity.date.strftime('%Y-%m')
            # Combinar información cuando sea posible
            if key in merged:
                existing = merged[key]
                # Mantener datos SILSO como base, añadir datos NOAA
                activity.sunspot_number = existing.sunspot_number
                if not activity.cycle_phase or activity.cycle_phase == SolarCyclePhase.UNKNOWN:
                    activity.cycle_phase = existing.cycle_phase
            merged[key] = activity
    
    # Convertir a lista ordenada
    sorted_activities = sorted(merged.values(), key=lambda x: x.date)
    return sorted_activities

def calculate_solar_statistics(activities: List[SolarActivity]) -> Dict[str, Any]:
    """
    Calcula estadísticas básicas de los datos solares
    """
    if not activities:
        return {"error": "No data available"}
    
    ssn_values = [a.sunspot_number for a in activities if a.sunspot_number is not None]
    
    if not ssn_values:
        return {"error": "No valid sunspot number data"}
    
    return {
        "total_records": len(activities),
        "valid_ssn_records": len(ssn_values),
        "date_range": {
            "start": min(a.date for a in activities).isoformat(),
            "end": max(a.date for a in activities).isoformat()
        },
        "ssn_statistics": {
            "mean": np.mean(ssn_values),
            "median": np.median(ssn_values),
            "std": np.std(ssn_values),
            "min": min(ssn_values),
            "max": max(ssn_values),
            "current": ssn_values[-1] if ssn_values else None
        },
        "cycle_phase_distribution": {
            phase.value: sum(1 for a in activities if a.cycle_phase == phase)
            for phase in SolarCyclePhase
        },
        "activity_level_distribution": {
            level.value: sum(1 for a in activities if a.activity_level == level)
            for level in SolarActivityLevel
        }
    }<|MERGE_RESOLUTION|>--- conflicted
+++ resolved
@@ -1,8 +1,3 @@
-<<<<<<< HEAD
-## app/core/data_fetcher.py
-```python
-=======
->>>>>>> d531c231
 #!/usr/bin/env python3
 """
 Sistema avanzado de obtención de datos de actividad solar
